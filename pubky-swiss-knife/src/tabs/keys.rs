--- conflicted
+++ resolved
@@ -4,13 +4,10 @@
 use pubky::Keypair;
 use std::path::PathBuf;
 
-<<<<<<< HEAD
 use crate::tabs::KeysTabState;
 use crate::utils::logging::ActivityLog;
-=======
 use crate::utils::file_dialog::{self, FileDialogResult};
 use crate::utils::logging::{LogEntry, LogLevel, push_log};
->>>>>>> e3875856
 use crate::utils::recovery::{
     decode_secret_key, load_keypair_from_recovery, normalize_pkarr_path,
     save_keypair_to_recovery_file,
@@ -57,17 +54,11 @@
     let save_keypair_signal = keypair.clone();
     let save_logs = logs.clone();
 
-<<<<<<< HEAD
-    let mut secret_input_binding = secret_input.clone();
-    let mut recovery_pass_binding = recovery_passphrase.clone();
-    let mut choose_recovery_path_signal = recovery_path.clone();
-=======
     let mut secret_input_binding = secret_input;
     let mut recovery_pass_binding = recovery_passphrase;
     let mut choose_recovery_path_signal = recovery_path;
     let mut recovery_path_binding = recovery_path;
     let choose_logs = logs;
->>>>>>> e3875856
 
     rsx! {
         div { class: "tab-body tight",
