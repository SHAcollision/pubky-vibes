--- conflicted
+++ resolved
@@ -1,9 +1,6 @@
-<<<<<<< HEAD
 #[cfg(target_os = "android")]
 mod android;
-=======
 mod admin;
->>>>>>> 0c0489e9
 mod bootstrap;
 mod config;
 mod state;
