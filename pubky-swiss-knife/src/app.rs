use dioxus::prelude::*;
use pubky::{Keypair, PubkyAuthFlow, PubkySession};

use crate::components::{NetworkToggleOption, TabButton};
use crate::style::APP_STYLE;
use crate::tabs::{
    render_auth_tab, render_http_tab, render_keys_tab, render_sessions_tab, render_storage_tab,
    render_tokens_tab,
};
use crate::utils::logging::LogEntry;
use crate::utils::pubky::{PubkyFacadeState, PubkyFacadeStatus};

#[derive(Clone, Copy, PartialEq, Eq)]
pub enum NetworkMode {
    Mainnet,
    Testnet,
}

impl NetworkMode {
    pub const ALL: [NetworkMode; 2] = [NetworkMode::Mainnet, NetworkMode::Testnet];

    pub fn label(self) -> &'static str {
        match self {
            NetworkMode::Mainnet => "Mainnet",
            NetworkMode::Testnet => "Testnet",
        }
    }
}

#[derive(Clone, Copy, PartialEq, Eq)]
pub enum Tab {
    Keys,
    Tokens,
    Sessions,
    Auth,
    Storage,
    Http,
}

impl Tab {
    pub const ALL: [Tab; 6] = [
        Tab::Keys,
        Tab::Tokens,
        Tab::Sessions,
        Tab::Auth,
        Tab::Storage,
        Tab::Http,
    ];

    pub fn label(self) -> &'static str {
        match self {
            Tab::Keys => "Keys",
            Tab::Tokens => "Auth Tokens",
            Tab::Sessions => "Sessions",
            Tab::Auth => "Auth Flows",
            Tab::Storage => "Storage",
            Tab::Http => "Raw Requests",
        }
    }
}

#[allow(non_snake_case, clippy::clone_on_copy)]
pub fn App() -> Element {
    let active_tab = use_signal(|| Tab::Keys);
    let network_mode = use_signal(|| NetworkMode::Mainnet);
    let logs = use_signal(Vec::<LogEntry>::new);
    let show_logs = use_signal(|| false);

    let pubky_facade = use_signal(|| PubkyFacadeState::loading(NetworkMode::Mainnet));
    let mut pubky_bootstrapped = use_signal(|| false);

    let keypair = use_signal(|| Option::<Keypair>::None);
    let secret_input = use_signal(String::new);
    let recovery_path = use_signal(String::new);
    let recovery_passphrase = use_signal(String::new);

    let token_caps_input = use_signal(|| String::from("/:rw"));
    let token_output = use_signal(String::new);

    let session = use_signal(|| Option::<PubkySession>::None);
    let session_details = use_signal(String::new);
    let homeserver_input = use_signal(String::new);
    let signup_code_input = use_signal(String::new);

    let auth_caps_input = use_signal(|| String::from("/:rw"));
    let auth_relay_input = use_signal(String::new);
    let auth_url_output = use_signal(String::new);
    let auth_qr_data = use_signal(|| Option::<String>::None);
    let auth_status = use_signal(String::new);
    let auth_flow = use_signal(|| Option::<PubkyAuthFlow>::None);
    let auth_request_input = use_signal(String::new);

    let storage_path = use_signal(|| String::from("/pub/"));
    let storage_body = use_signal(String::new);
    let storage_response = use_signal(String::new);

    let public_resource = use_signal(String::new);
    let public_response = use_signal(String::new);

    let http_method = use_signal(|| String::from("GET"));
    let http_url = use_signal(|| String::from("https://"));
    let http_headers = use_signal(String::new);
    let http_body = use_signal(String::new);
    let http_response = use_signal(String::new);

    if !*pubky_bootstrapped.read() {
        pubky_bootstrapped.set(true);
        let initial_network = *network_mode.read();
        queue_pubky_build(pubky_facade, network_mode, initial_network, true);
    }

    let pubky_state_snapshot = { pubky_facade.read().clone() };
    let retry_network = pubky_state_snapshot.network;

    let show_logs_value = *show_logs.read();
    let show_logs_label = if show_logs_value {
        "Hide activity"
    } else {
        "Show activity"
    };
    let has_logs = !logs.read().is_empty();
    let mut toggle_logs_signal = show_logs.clone();

    rsx! {
        style { {APP_STYLE} }
        div { class: "app",
            header {
                div { class: "title-block",
                    div { class: "brand-row",
                        img {
                            class: "brandmark",
                            src: "https://pubky.org/pubky-core-logo.svg",
                            alt: "Pubky Core logotype",
                        }
                        h1 { "Swiss Knife" }
                    }
                    p { class: "subtitle", "A tidy cockpit for every Pubky homeserver workflow." }
                }
                div { class: "header-controls",
                    div { class: "network-toggle",
                        for mode in NetworkMode::ALL {
                            NetworkToggleOption {
                                network_mode: network_mode.clone(),
                                mode,
                                on_select: move |selected| {
                                    queue_pubky_build(pubky_facade, network_mode, selected, false);
                                }
                            }
                        }
                    }
                }
            }
            main {
                nav { class: "tabs",
                    for tab in Tab::ALL {
                        TabButton { tab, active_tab: active_tab.clone() }
                    }
                }
<<<<<<< HEAD
                TabPanel {
                    active_tab: active_tab.clone(),
                    network_mode: network_mode.clone(),
                    keypair: keypair.clone(),
                    secret_input: secret_input.clone(),
                    recovery_path: recovery_path.clone(),
                    recovery_passphrase: recovery_passphrase.clone(),
                    token_caps_input: token_caps_input.clone(),
                    token_output: token_output.clone(),
                    session: session.clone(),
                    session_details: session_details.clone(),
                    homeserver_input: homeserver_input.clone(),
                    signup_code_input: signup_code_input.clone(),
                    auth_caps_input: auth_caps_input.clone(),
                    auth_relay_input: auth_relay_input.clone(),
                    auth_url_output: auth_url_output.clone(),
                    auth_qr_data: auth_qr_data.clone(),
                    auth_status: auth_status.clone(),
                    auth_flow: auth_flow.clone(),
                    auth_request_input: auth_request_input.clone(),
                    storage_path: storage_path.clone(),
                    storage_body: storage_body.clone(),
                    storage_response: storage_response.clone(),
                    public_resource: public_resource.clone(),
                    public_response: public_response.clone(),
                    http_method: http_method.clone(),
                    http_url: http_url.clone(),
                    http_headers: http_headers.clone(),
                    http_body: http_body.clone(),
                    http_response: http_response.clone(),
                    logs: logs.clone(),
=======
                div { class: "panel",
                    match *active_tab.read() {
                        Tab::Keys => render_keys_tab(
                            keypair,
                            secret_input,
                            recovery_path,
                            recovery_passphrase,
                            logs,
                        ),
                        Tab::Tokens => render_tokens_tab(keypair, token_caps_input, token_output, logs),
                        Tab::Sessions => render_sessions_tab(
                            pubky_facade,
                            keypair,
                            session,
                            session_details,
                            homeserver_input,
                            signup_code_input,
                            logs,
                        ),
                        Tab::Auth => render_auth_tab(
                            pubky_facade,
                            keypair,
                            session,
                            session_details,
                            auth_caps_input,
                            auth_relay_input,
                            auth_url_output,
                            auth_qr_data,
                            auth_status,
                            auth_flow,
                            auth_request_input,
                            logs,
                        ),
                        Tab::Storage => render_storage_tab(
                            pubky_facade,
                            session,
                            storage_path,
                            storage_body,
                            storage_response,
                            public_resource,
                            public_response,
                            logs,
                        ),
                        Tab::Http => render_http_tab(
                            network_mode,
                            http_method,
                            http_url,
                            http_headers,
                            http_body,
                            http_response,
                            logs,
                        ),
                    }
>>>>>>> 9cea6554
                }
            }
            if pubky_state_snapshot.is_loading() {
                div { class: "pubky-overlay",
                    div { class: "pubky-spinner" }
                    p {
                        class: "pubky-overlay-text",
                        {format!(
                            "Initializing Pubky facade for {}...",
                            pubky_state_snapshot.network.label()
                        )}
                    }
                }
            } else if let Some(message) = pubky_state_snapshot.error_message() {
                div { class: "pubky-overlay pubky-overlay-error",
                    div { class: "pubky-overlay-panel",
                        h3 { "Failed to initialize Pubky" }
                        p { class: "pubky-overlay-text", "{message}" }
                        div { class: "small-buttons",
                            button {
                                class: "action",
                                onclick: move |_| queue_pubky_build(pubky_facade, network_mode, retry_network, true),
                                "Retry"
                            }
                        }
                    }
                }
            }
            div { class: "activity-drawer",
                button {
                    class: "activity-button",
                    onclick: move |_| {
                        let next = !*toggle_logs_signal.read();
                        toggle_logs_signal.set(next);
                    },
                    "{show_logs_label}"
                }
                if show_logs_value {
                    div { class: "logs-panel",
                        h3 { "Activity" }
                        div {
                            class: "log-scroll",
                            role: "log",
                            aria_live: "polite",
                            if has_logs {
                                for entry in logs.read().iter() {
                                    div { class: format_args!("log-entry {}", entry.class()), "{entry.message()}" }
                                }
                            } else {
                                div { class: "log-entry log-info", "No activity yet. Trigger any action to see logs here." }
                            }
                        }
                    }
                }
            }
        }
    }
}

<<<<<<< HEAD
#[allow(clippy::too_many_arguments)]
#[component]
fn TabPanel(
    active_tab: Signal<Tab>,
    network_mode: Signal<NetworkMode>,
    keypair: Signal<Option<Keypair>>,
    secret_input: Signal<String>,
    recovery_path: Signal<String>,
    recovery_passphrase: Signal<String>,
    token_caps_input: Signal<String>,
    token_output: Signal<String>,
    session: Signal<Option<PubkySession>>,
    session_details: Signal<String>,
    homeserver_input: Signal<String>,
    signup_code_input: Signal<String>,
    auth_caps_input: Signal<String>,
    auth_relay_input: Signal<String>,
    auth_url_output: Signal<String>,
    auth_qr_data: Signal<Option<String>>,
    auth_status: Signal<String>,
    auth_flow: Signal<Option<PubkyAuthFlow>>,
    auth_request_input: Signal<String>,
    storage_path: Signal<String>,
    storage_body: Signal<String>,
    storage_response: Signal<String>,
    public_resource: Signal<String>,
    public_response: Signal<String>,
    http_method: Signal<String>,
    http_url: Signal<String>,
    http_headers: Signal<String>,
    http_body: Signal<String>,
    http_response: Signal<String>,
    logs: Signal<Vec<LogEntry>>,
) -> Element {
    let selection = *active_tab.read();

    let panel = match selection {
        Tab::Keys => render_keys_tab(
            keypair,
            secret_input,
            recovery_path,
            recovery_passphrase,
            logs,
        ),
        Tab::Tokens => render_tokens_tab(keypair, token_caps_input, token_output, logs),
        Tab::Sessions => render_sessions_tab(
            network_mode,
            keypair,
            session,
            session_details,
            homeserver_input,
            signup_code_input,
            logs,
        ),
        Tab::Auth => render_auth_tab(
            network_mode,
            keypair,
            session,
            session_details,
            auth_caps_input,
            auth_relay_input,
            auth_url_output,
            auth_qr_data,
            auth_status,
            auth_flow,
            auth_request_input,
            logs,
        ),
        Tab::Storage => render_storage_tab(
            network_mode,
            session,
            storage_path,
            storage_body,
            storage_response,
            public_resource,
            public_response,
            logs,
        ),
        Tab::Http => render_http_tab(
            network_mode,
            http_method,
            http_url,
            http_headers,
            http_body,
            http_response,
            logs,
        ),
    };

    rsx! {
        div { class: "panel", {panel} }
    }
=======
fn queue_pubky_build(
    pubky_state: Signal<PubkyFacadeState>,
    network_signal: Signal<NetworkMode>,
    target: NetworkMode,
    force: bool,
) {
    if !force {
        let current = { pubky_state.read().clone() };
        if current.network == target {
            match current.status {
                PubkyFacadeStatus::Ready(_) | PubkyFacadeStatus::Loading => return,
                PubkyFacadeStatus::Error(_) => {}
            }
        }
    }

    {
        let mut setter = pubky_state;
        setter.set(PubkyFacadeState::loading(target));
    }

    let mut setter = pubky_state;
    spawn({
        let network_signal = network_signal;
        async move {
            match crate::utils::pubky::build_pubky_facade(target).await {
                Ok(pubky) => {
                    if *network_signal.read() == target {
                        setter.set(PubkyFacadeState::ready(target, pubky));
                    }
                }
                Err(err) => {
                    if *network_signal.read() == target {
                        setter.set(PubkyFacadeState::error(target, err.to_string()));
                    }
                }
            }
        }
    });
>>>>>>> 9cea6554
}<|MERGE_RESOLUTION|>--- conflicted
+++ resolved
@@ -156,39 +156,6 @@
                         TabButton { tab, active_tab: active_tab.clone() }
                     }
                 }
-<<<<<<< HEAD
-                TabPanel {
-                    active_tab: active_tab.clone(),
-                    network_mode: network_mode.clone(),
-                    keypair: keypair.clone(),
-                    secret_input: secret_input.clone(),
-                    recovery_path: recovery_path.clone(),
-                    recovery_passphrase: recovery_passphrase.clone(),
-                    token_caps_input: token_caps_input.clone(),
-                    token_output: token_output.clone(),
-                    session: session.clone(),
-                    session_details: session_details.clone(),
-                    homeserver_input: homeserver_input.clone(),
-                    signup_code_input: signup_code_input.clone(),
-                    auth_caps_input: auth_caps_input.clone(),
-                    auth_relay_input: auth_relay_input.clone(),
-                    auth_url_output: auth_url_output.clone(),
-                    auth_qr_data: auth_qr_data.clone(),
-                    auth_status: auth_status.clone(),
-                    auth_flow: auth_flow.clone(),
-                    auth_request_input: auth_request_input.clone(),
-                    storage_path: storage_path.clone(),
-                    storage_body: storage_body.clone(),
-                    storage_response: storage_response.clone(),
-                    public_resource: public_resource.clone(),
-                    public_response: public_response.clone(),
-                    http_method: http_method.clone(),
-                    http_url: http_url.clone(),
-                    http_headers: http_headers.clone(),
-                    http_body: http_body.clone(),
-                    http_response: http_response.clone(),
-                    logs: logs.clone(),
-=======
                 div { class: "panel",
                     match *active_tab.read() {
                         Tab::Keys => render_keys_tab(
@@ -242,7 +209,6 @@
                             logs,
                         ),
                     }
->>>>>>> 9cea6554
                 }
             }
             if pubky_state_snapshot.is_loading() {
@@ -302,100 +268,6 @@
     }
 }
 
-<<<<<<< HEAD
-#[allow(clippy::too_many_arguments)]
-#[component]
-fn TabPanel(
-    active_tab: Signal<Tab>,
-    network_mode: Signal<NetworkMode>,
-    keypair: Signal<Option<Keypair>>,
-    secret_input: Signal<String>,
-    recovery_path: Signal<String>,
-    recovery_passphrase: Signal<String>,
-    token_caps_input: Signal<String>,
-    token_output: Signal<String>,
-    session: Signal<Option<PubkySession>>,
-    session_details: Signal<String>,
-    homeserver_input: Signal<String>,
-    signup_code_input: Signal<String>,
-    auth_caps_input: Signal<String>,
-    auth_relay_input: Signal<String>,
-    auth_url_output: Signal<String>,
-    auth_qr_data: Signal<Option<String>>,
-    auth_status: Signal<String>,
-    auth_flow: Signal<Option<PubkyAuthFlow>>,
-    auth_request_input: Signal<String>,
-    storage_path: Signal<String>,
-    storage_body: Signal<String>,
-    storage_response: Signal<String>,
-    public_resource: Signal<String>,
-    public_response: Signal<String>,
-    http_method: Signal<String>,
-    http_url: Signal<String>,
-    http_headers: Signal<String>,
-    http_body: Signal<String>,
-    http_response: Signal<String>,
-    logs: Signal<Vec<LogEntry>>,
-) -> Element {
-    let selection = *active_tab.read();
-
-    let panel = match selection {
-        Tab::Keys => render_keys_tab(
-            keypair,
-            secret_input,
-            recovery_path,
-            recovery_passphrase,
-            logs,
-        ),
-        Tab::Tokens => render_tokens_tab(keypair, token_caps_input, token_output, logs),
-        Tab::Sessions => render_sessions_tab(
-            network_mode,
-            keypair,
-            session,
-            session_details,
-            homeserver_input,
-            signup_code_input,
-            logs,
-        ),
-        Tab::Auth => render_auth_tab(
-            network_mode,
-            keypair,
-            session,
-            session_details,
-            auth_caps_input,
-            auth_relay_input,
-            auth_url_output,
-            auth_qr_data,
-            auth_status,
-            auth_flow,
-            auth_request_input,
-            logs,
-        ),
-        Tab::Storage => render_storage_tab(
-            network_mode,
-            session,
-            storage_path,
-            storage_body,
-            storage_response,
-            public_resource,
-            public_response,
-            logs,
-        ),
-        Tab::Http => render_http_tab(
-            network_mode,
-            http_method,
-            http_url,
-            http_headers,
-            http_body,
-            http_response,
-            logs,
-        ),
-    };
-
-    rsx! {
-        div { class: "panel", {panel} }
-    }
-=======
 fn queue_pubky_build(
     pubky_state: Signal<PubkyFacadeState>,
     network_signal: Signal<NetworkMode>,
@@ -435,5 +307,4 @@
             }
         }
     });
->>>>>>> 9cea6554
 }