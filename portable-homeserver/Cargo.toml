--- conflicted
+++ resolved
@@ -7,17 +7,14 @@
 crate-type = ["cdylib", "rlib"]
 
 [dependencies]
-<<<<<<< HEAD
 anyhow = "1.0.100"
 base64 = "0.22.1"
 directories = "6.0.0"
 dioxus = { version = "0.7.0-rc.1", features = ["desktop"] }
-=======
 anyhow = "1"
 base64 = "0.22"
 directories = "6"
 mimalloc = "0.1"
->>>>>>> 0e5774ba
 pubky-homeserver = "0.6.0-rc.6"
 pubky-testnet = "0.6.0-rc.6"
 tokio = { version = "1.47.1", features = ["macros", "rt-multi-thread", "signal", "fs", "time"] }
@@ -25,9 +22,7 @@
 tracing = "0.1.41"
 
 [dev-dependencies]
-<<<<<<< HEAD
 tempfile = "3.23.0"
-=======
 tempfile = "3"
 
 [target.'cfg(not(target_os = "android"))'.dependencies]
@@ -35,5 +30,4 @@
 dioxus-desktop = "0.7.0-rc.1"
 
 [target.'cfg(target_os = "android")'.dependencies]
-dioxus = { version = "0.7.0-rc.1", features = ["mobile"] }
->>>>>>> 0e5774ba
+dioxus = { version = "0.7.0-rc.1", features = ["mobile"] }