--- conflicted
+++ resolved
@@ -1,1164 +1,5 @@
 mod app;
 
 fn main() {
-<<<<<<< HEAD
-    LaunchBuilder::desktop()
-        .with_cfg(
-            Config::new().with_window(WindowBuilder::new().with_title("Portable Pubky Homeserver")),
-        )
-        .launch(App);
-}
-
-#[component]
-fn App() -> Element {
-    let initial_data_dir = default_data_dir();
-    let initial_config_state = config_state_from_dir(&initial_data_dir);
-
-    let mut data_dir = use_signal_sync(|| initial_data_dir.clone());
-    let status = use_signal_sync(ServerStatus::default);
-    let suite_handle = use_signal_sync(|| Option::<RunningServer>::None);
-    let mut network = use_signal_sync(|| NetworkProfile::Mainnet);
-    let config_state = use_signal_sync(|| initial_config_state.clone());
-
-    let start_disabled = matches!(
-        *status.peek(),
-        ServerStatus::Starting | ServerStatus::Running(_) | ServerStatus::Stopping
-    );
-    let stop_disabled = matches!(
-        *status.peek(),
-        ServerStatus::Idle | ServerStatus::Starting | ServerStatus::Stopping
-    );
-    let restart_blocked = matches!(
-        *status.peek(),
-        ServerStatus::Starting | ServerStatus::Stopping
-    );
-
-    let start_server = {
-        let data_dir_signal = data_dir;
-        let mut status_signal = status;
-        let mut suite_signal = suite_handle;
-        let network_signal = network;
-
-        move |_| {
-            let selection = *network_signal.read();
-            let data_dir_value = data_dir_signal.read().to_string();
-            let start_spec = match resolve_start_spec(selection, &data_dir_value) {
-                Ok(spec) => spec,
-                Err(err) => {
-                    *status_signal.write() = ServerStatus::Error(err.to_string());
-                    return;
-                }
-            };
-
-            suite_signal.write().take();
-            spawn_start_task(start_spec, status_signal, suite_signal);
-        }
-    };
-
-    let stop_server = {
-        let status_signal = status;
-        let suite_signal = suite_handle;
-
-        move |_| {
-            stop_current_server(status_signal, suite_signal);
-        }
-    };
-
-    let load_config = {
-        let data_dir_signal = data_dir;
-        let mut config_signal = config_state;
-
-        move |_| {
-            let dir = data_dir_signal.read().to_string();
-            match load_config_form_from_dir(&dir) {
-                Ok(form) => {
-                    let mut state = config_signal.write();
-                    state.form = form;
-                    state.dirty = false;
-                    state.feedback = None;
-                }
-                Err(err) => {
-                    let mut state = config_signal.write();
-                    state.feedback = Some(ConfigFeedback::Error(err.to_string()));
-                }
-            }
-        }
-    };
-
-    let save_and_restart = {
-        let mut config_signal = config_state;
-        let data_dir_signal = data_dir;
-        let status_signal = status;
-        let suite_signal = suite_handle;
-        let network_signal = network;
-
-        move |_| {
-            let form_snapshot = {
-                let state = config_signal.read();
-                state.form.clone()
-            };
-            let dir = data_dir_signal.read().to_string();
-
-            match persist_config_form(&dir, &form_snapshot) {
-                Ok(_) => {
-                    let selection = *network_signal.read();
-                    let start_spec = match resolve_start_spec(selection, &dir) {
-                        Ok(spec) => spec,
-                        Err(err) => {
-                            let mut state = config_signal.write();
-                            state.feedback = Some(ConfigFeedback::Error(err.to_string()));
-                            return;
-                        }
-                    };
-
-                    {
-                        let mut state = config_signal.write();
-                        state.dirty = false;
-                        state.feedback = Some(ConfigFeedback::Saved);
-                    }
-
-                    stop_current_server(status_signal, suite_signal);
-                    spawn_start_task(start_spec, status_signal, suite_signal);
-                }
-                Err(err) => {
-                    let mut state = config_signal.write();
-                    state.feedback = Some(ConfigFeedback::Error(err.to_string()));
-                }
-            }
-        }
-    };
-
-    let data_dir_value = data_dir.read().to_string();
-    let status_snapshot = status.read().clone();
-    let selected_network = *network.read();
-    let config_state_snapshot = config_state.read().clone();
-    let ConfigForm {
-        signup_mode,
-        drive_pubky_listen_socket,
-        drive_icann_listen_socket,
-        admin_listen_socket,
-        admin_password,
-        pkdns_public_ip,
-        pkdns_public_pubky_tls_port,
-        pkdns_public_icann_http_port,
-        pkdns_icann_domain,
-        logging_level,
-    } = config_state_snapshot.form.clone();
-    let config_feedback = config_state_snapshot.feedback.clone();
-    let save_disabled = restart_blocked || !config_state_snapshot.dirty;
-
-    let config_state_signup_token = config_state;
-    let config_state_signup_open = config_state;
-    let config_state_pubky = config_state;
-    let config_state_icann = config_state;
-    let config_state_admin_socket = config_state;
-    let config_state_admin_password = config_state;
-    let config_state_public_ip = config_state;
-    let config_state_tls_port = config_state;
-    let config_state_http_port = config_state;
-    let config_state_icann_domain = config_state;
-    let config_state_logging = config_state;
-
-    rsx! {
-        style { "{STYLE}" }
-        main { class: "app",
-            div { class: "hero",
-                img {
-                    src: LazyLock::force(&LOGO_DATA_URI).as_str(),
-                    alt: "Pubky logo",
-                }
-                div { class: "hero-content",
-                    h1 { "Portable Pubky Homeserver" }
-                    p { "It's your data, bring it with you." }
-                }
-            }
-
-            section { class: "controls",
-                div { class: "network-selector",
-                    label { "Select network" }
-                    div { class: "network-options",
-                        label { class: "network-option",
-                            input {
-                                r#type: "radio",
-                                name: "network",
-                                value: "mainnet",
-                                checked: matches!(selected_network, NetworkProfile::Mainnet),
-                                onchange: move |_| {
-                                    *network.write() = NetworkProfile::Mainnet;
-                                },
-                            }
-                            span { "Mainnet" }
-                        }
-                        label { class: "network-option",
-                            input {
-                                r#type: "radio",
-                                name: "network",
-                                value: "testnet",
-                                checked: matches!(selected_network, NetworkProfile::Testnet),
-                                onchange: move |_| {
-                                    *network.write() = NetworkProfile::Testnet;
-                                },
-                            }
-                            span { "Static Testnet" }
-                        }
-                    }
-                    p { class: "footnote",
-                        "Testnet runs a local DHT, relays, and homeserver with fixed ports using pubky-testnet."
-                    }
-                }
-
-                div {
-                    label { r#"Data directory"# }
-                    div { class: "data-dir-row",
-                        input {
-                            r#type: "text",
-                            value: "{data_dir_value}",
-                            placeholder: r#"~/Library/Application Support/Pubky"#,
-                            oninput: move |evt| {
-                                let value = evt.value();
-                                *data_dir.write() = value;
-                            }
-                        }
-                    }
-                    p { class: "footnote",
-                        "Config, logs, and keys live inside this folder. The homeserver will create missing files automatically."
-                    }
-                }
-
-                div { class: "config-editor",
-                    div { class: "config-editor-header",
-                        label { "Homeserver configuration" }
-                        button { class: "secondary", onclick: load_config, "Reload from disk" }
-                    }
-
-                    div { class: "signup-mode-group",
-                        span { "Signup mode" }
-                        div { class: "signup-mode-options",
-                            label { class: "signup-mode-option",
-                                input {
-                                    r#type: "radio",
-                                    name: "signup-mode",
-                                    value: "token_required",
-                                    checked: matches!(signup_mode, SignupMode::TokenRequired),
-                                    onchange: move |_| {
-                                        modify_config_form(config_state_signup_token, |form| {
-                                            form.signup_mode = SignupMode::TokenRequired;
-                                        });
-                                    }
-                                }
-                                span { "Token required" }
-                            }
-                            label { class: "signup-mode-option",
-                                input {
-                                    r#type: "radio",
-                                    name: "signup-mode",
-                                    value: "open",
-                                    checked: matches!(signup_mode, SignupMode::Open),
-                                    onchange: move |_| {
-                                        modify_config_form(config_state_signup_open, |form| {
-                                            form.signup_mode = SignupMode::Open;
-                                        });
-                                    }
-                                }
-                                span { "Open signup" }
-                            }
-                        }
-                    }
-
-                    div { class: "config-grid",
-                        div { class: "config-field",
-                            label { "Pubky TLS listen socket" }
-                            input {
-                                r#type: "text",
-                                value: "{drive_pubky_listen_socket}",
-                                placeholder: "127.0.0.1:6287",
-                                oninput: move |evt| {
-                                    let value = evt.value();
-                                    modify_config_form(config_state_pubky, |form| {
-                                        form.drive_pubky_listen_socket = value;
-                                    });
-                                }
-                            }
-                        }
-                        div { class: "config-field",
-                            label { "ICANN HTTP listen socket" }
-                            input {
-                                r#type: "text",
-                                value: "{drive_icann_listen_socket}",
-                                placeholder: "127.0.0.1:6286",
-                                oninput: move |evt| {
-                                    let value = evt.value();
-                                    modify_config_form(config_state_icann, |form| {
-                                        form.drive_icann_listen_socket = value;
-                                    });
-                                }
-                            }
-                        }
-                        div { class: "config-field",
-                            label { "Admin listen socket" }
-                            input {
-                                r#type: "text",
-                                value: "{admin_listen_socket}",
-                                placeholder: "127.0.0.1:6288",
-                                oninput: move |evt| {
-                                    let value = evt.value();
-                                    modify_config_form(config_state_admin_socket, |form| {
-                                        form.admin_listen_socket = value;
-                                    });
-                                }
-                            }
-                        }
-                        div { class: "config-field",
-                            label { "Admin password" }
-                            input {
-                                r#type: "text",
-                                value: "{admin_password}",
-                                placeholder: "admin",
-                                oninput: move |evt| {
-                                    let value = evt.value();
-                                    modify_config_form(config_state_admin_password, |form| {
-                                        form.admin_password = value;
-                                    });
-                                }
-                            }
-                        }
-                        div { class: "config-field",
-                            label { "Public IP address" }
-                            input {
-                                r#type: "text",
-                                value: "{pkdns_public_ip}",
-                                placeholder: "127.0.0.1",
-                                oninput: move |evt| {
-                                    let value = evt.value();
-                                    modify_config_form(config_state_public_ip, |form| {
-                                        form.pkdns_public_ip = value;
-                                    });
-                                }
-                            }
-                        }
-                        div { class: "config-field",
-                            label { "Public Pubky TLS port" }
-                            input {
-                                r#type: "text",
-                                value: "{pkdns_public_pubky_tls_port}",
-                                placeholder: "6287",
-                                oninput: move |evt| {
-                                    let value = evt.value();
-                                    modify_config_form(config_state_tls_port, |form| {
-                                        form.pkdns_public_pubky_tls_port = value;
-                                    });
-                                }
-                            }
-                        }
-                        div { class: "config-field",
-                            label { "Public ICANN HTTP port" }
-                            input {
-                                r#type: "text",
-                                value: "{pkdns_public_icann_http_port}",
-                                placeholder: "80",
-                                oninput: move |evt| {
-                                    let value = evt.value();
-                                    modify_config_form(config_state_http_port, |form| {
-                                        form.pkdns_public_icann_http_port = value;
-                                    });
-                                }
-                            }
-                        }
-                        div { class: "config-field",
-                            label { "ICANN domain" }
-                            input {
-                                r#type: "text",
-                                value: "{pkdns_icann_domain}",
-                                placeholder: "example.com",
-                                oninput: move |evt| {
-                                    let value = evt.value();
-                                    modify_config_form(config_state_icann_domain, |form| {
-                                        form.pkdns_icann_domain = value;
-                                    });
-                                }
-                            }
-                        }
-                        div { class: "config-field",
-                            label { "Logging level override" }
-                            input {
-                                r#type: "text",
-                                value: "{logging_level}",
-                                placeholder: "info",
-                                oninput: move |evt| {
-                                    let value = evt.value();
-                                    modify_config_form(config_state_logging, |form| {
-                                        form.logging_level = value;
-                                    });
-                                }
-                            }
-                        }
-                    }
-
-                    if let Some(feedback) = config_feedback.clone() {
-                        match feedback {
-                            ConfigFeedback::Saved => rsx! {
-                                div { class: "config-feedback success",
-                                    p { "Configuration saved. Restarting homeserver..." }
-                                }
-                            },
-                            ConfigFeedback::Error(message) => rsx! {
-                                div { class: "config-feedback error", "{message}" }
-                            },
-                        }
-                    }
-
-                    div { class: "button-row",
-                        button {
-                            class: "action",
-                            disabled: save_disabled,
-                            onclick: save_and_restart,
-                            "Save & Restart"
-                        }
-                    }
-                }
-
-                div { class: "button-row",
-                    button {
-                        class: "action",
-                        disabled: start_disabled,
-                        onclick: start_server,
-                        "Start server"
-                    }
-                    button {
-                        class: "action",
-                        disabled: stop_disabled,
-                        onclick: stop_server,
-                        "Stop server"
-                    }
-                }
-            }
-
-            StatusPanel { status: status_snapshot.clone() }
-
-            div { class: "footnote",
-                "Tip: keep this window open while the homeserver is running. Close it to gracefully stop Pubky." }
-            div { class: "footnote",
-                "Power users can tweak advanced settings in ",
-                code { "{data_dir_value}/config.toml" },
-                "."
-            }
-        }
-    }
-}
-
-#[derive(Clone, Debug, PartialEq, Eq)]
-struct ConfigForm {
-    signup_mode: SignupMode,
-    drive_pubky_listen_socket: String,
-    drive_icann_listen_socket: String,
-    admin_listen_socket: String,
-    admin_password: String,
-    pkdns_public_ip: String,
-    pkdns_public_pubky_tls_port: String,
-    pkdns_public_icann_http_port: String,
-    pkdns_icann_domain: String,
-    logging_level: String,
-}
-
-impl ConfigForm {
-    fn from_config(config: &ConfigToml) -> Self {
-        Self {
-            signup_mode: config.general.signup_mode.clone(),
-            drive_pubky_listen_socket: config.drive.pubky_listen_socket.to_string(),
-            drive_icann_listen_socket: config.drive.icann_listen_socket.to_string(),
-            admin_listen_socket: config.admin.listen_socket.to_string(),
-            admin_password: config.admin.admin_password.clone(),
-            pkdns_public_ip: config.pkdns.public_ip.to_string(),
-            pkdns_public_pubky_tls_port: config
-                .pkdns
-                .public_pubky_tls_port
-                .map(|p| p.to_string())
-                .unwrap_or_default(),
-            pkdns_public_icann_http_port: config
-                .pkdns
-                .public_icann_http_port
-                .map(|p| p.to_string())
-                .unwrap_or_default(),
-            pkdns_icann_domain: config
-                .pkdns
-                .icann_domain
-                .as_ref()
-                .map(|d| d.to_string())
-                .unwrap_or_default(),
-            logging_level: config
-                .logging
-                .as_ref()
-                .map(|logging| logging.level.to_string())
-                .unwrap_or_default(),
-        }
-    }
-
-    fn default() -> Self {
-        Self::from_config(&ConfigToml::default())
-    }
-}
-
-#[derive(Clone, Debug, PartialEq, Eq)]
-struct ConfigState {
-    form: ConfigForm,
-    dirty: bool,
-    feedback: Option<ConfigFeedback>,
-}
-
-#[derive(Clone, Debug, PartialEq, Eq)]
-enum ConfigFeedback {
-    Saved,
-    Error(String),
-}
-
-fn load_config_form_from_dir(data_dir: &str) -> anyhow::Result<ConfigForm> {
-    if data_dir.trim().is_empty() {
-        return Ok(ConfigForm::default());
-    }
-
-    let config_path = Path::new(data_dir).join("config.toml");
-    if config_path.is_file() {
-        let config = ConfigToml::from_file(&config_path)
-            .map_err(|err| anyhow!("Failed to read {}: {}", config_path.display(), err))?;
-        Ok(ConfigForm::from_config(&config))
-    } else {
-        Ok(ConfigForm::default())
-    }
-}
-
-fn config_state_from_dir(data_dir: &str) -> ConfigState {
-    match load_config_form_from_dir(data_dir) {
-        Ok(form) => ConfigState {
-            form,
-            dirty: false,
-            feedback: None,
-        },
-        Err(err) => ConfigState {
-            form: ConfigForm::default(),
-            dirty: false,
-            feedback: Some(ConfigFeedback::Error(err.to_string())),
-        },
-    }
-}
-
-fn persist_config_form(data_dir: &str, form: &ConfigForm) -> anyhow::Result<()> {
-    let trimmed = data_dir.trim();
-    if trimmed.is_empty() {
-        return Err(anyhow!(
-            "Please provide a directory where we can write config.toml."
-        ));
-    }
-
-    let dir_path = PathBuf::from(trimmed);
-    let config_path = dir_path.join("config.toml");
-
-    let mut config = if config_path.is_file() {
-        ConfigToml::from_file(&config_path)
-            .map_err(|err| anyhow!("Failed to parse {}: {}", config_path.display(), err))?
-    } else {
-        ConfigToml::default()
-    };
-
-    apply_config_form(form, &mut config)?;
-
-    fs::create_dir_all(&dir_path)
-        .with_context(|| format!("Failed to create data directory at {}", dir_path.display()))?;
-
-    let rendered =
-        toml::to_string_pretty(&config).context("Failed to render config as TOML text")?;
-    fs::write(&config_path, rendered)
-        .with_context(|| format!("Failed to write {}", config_path.display()))?;
-
-    Ok(())
-}
-
-fn apply_config_form(form: &ConfigForm, config: &mut ConfigToml) -> anyhow::Result<()> {
-    config.general.signup_mode = form.signup_mode.clone();
-
-    config.drive.pubky_listen_socket =
-        parse_socket("Pubky TLS listen socket", &form.drive_pubky_listen_socket)?;
-    config.drive.icann_listen_socket =
-        parse_socket("ICANN HTTP listen socket", &form.drive_icann_listen_socket)?;
-
-    config.admin.listen_socket = parse_socket("Admin listen socket", &form.admin_listen_socket)?;
-    config.admin.admin_password = form.admin_password.clone();
-
-    config.pkdns.public_ip = parse_ip("Public IP", &form.pkdns_public_ip)?;
-    config.pkdns.public_pubky_tls_port =
-        parse_optional_port("Public Pubky TLS port", &form.pkdns_public_pubky_tls_port)?;
-    config.pkdns.public_icann_http_port =
-        parse_optional_port("Public ICANN HTTP port", &form.pkdns_public_icann_http_port)?;
-    config.pkdns.icann_domain = parse_optional_domain(&form.pkdns_icann_domain)?;
-
-    let logging = parse_logging_level(&form.logging_level, config.logging.clone())?;
-    config.logging = logging;
-
-    Ok(())
-}
-
-fn parse_socket(label: &str, raw: &str) -> anyhow::Result<SocketAddr> {
-    raw.trim()
-        .parse()
-        .map_err(|err| anyhow!("{} must be in host:port format ({}).", label, err))
-}
-
-fn parse_ip(label: &str, raw: &str) -> anyhow::Result<IpAddr> {
-    raw.trim()
-        .parse()
-        .map_err(|err| anyhow!("{} is not a valid IP address ({}).", label, err))
-}
-
-fn parse_optional_port(label: &str, raw: &str) -> anyhow::Result<Option<u16>> {
-    let trimmed = raw.trim();
-    if trimmed.is_empty() {
-        return Ok(None);
-    }
-
-    trimmed
-        .parse()
-        .map(Some)
-        .map_err(|err| anyhow!("{} must be a port number ({}).", label, err))
-}
-
-fn parse_optional_domain(raw: &str) -> anyhow::Result<Option<Domain>> {
-    let trimmed = raw.trim();
-    if trimmed.is_empty() {
-        return Ok(None);
-    }
-
-    Domain::from_str(trimmed)
-        .map(Some)
-        .map_err(|err| anyhow!("Invalid domain '{}': {}", trimmed, err))
-}
-
-fn parse_logging_level(
-    raw: &str,
-    existing: Option<LoggingToml>,
-) -> anyhow::Result<Option<LoggingToml>> {
-    let trimmed = raw.trim();
-    if trimmed.is_empty() {
-        return Ok(existing.map(|mut logging| {
-            logging.level = LoggingToml::default().level;
-            logging
-        }));
-    }
-
-    let parsed = trimmed.parse().map_err(|err| {
-        anyhow!(
-            "Invalid logging level '{}': {}. Use trace, debug, info, warn, or error.",
-            trimmed,
-            err
-        )
-    })?;
-
-    let mut logging = existing.unwrap_or_default();
-    logging.level = parsed;
-    Ok(Some(logging))
-}
-
-fn modify_config_form<F, S>(mut state: Signal<ConfigState, S>, update: F)
-where
-    F: FnOnce(&mut ConfigForm),
-    S: Storage<SignalData<ConfigState>> + 'static,
-{
-    let mut guard = state.write();
-    update(&mut guard.form);
-    guard.dirty = true;
-    guard.feedback = None;
-}
-
-fn stop_current_server<S1, S2>(
-    mut status_signal: Signal<ServerStatus, S1>,
-    mut suite_signal: Signal<Option<RunningServer>, S2>,
-) where
-    S1: Storage<SignalData<ServerStatus>> + 'static,
-    S2: Storage<SignalData<Option<RunningServer>>> + 'static,
-{
-    let was_active = matches!(
-        *status_signal.peek(),
-        ServerStatus::Running(_) | ServerStatus::Starting
-    );
-
-    if was_active {
-        *status_signal.write() = ServerStatus::Stopping;
-    }
-
-    suite_signal.write().take();
-    *status_signal.write() = ServerStatus::Idle;
-}
-
-fn spawn_start_task<S1, S2>(
-    start_spec: StartSpec,
-    mut status_signal: Signal<ServerStatus, S1>,
-    suite_signal: Signal<Option<RunningServer>, S2>,
-) where
-    S1: Storage<SignalData<ServerStatus>> + 'static,
-    S2: Storage<SignalData<Option<RunningServer>>> + 'static,
-{
-    *status_signal.write() = ServerStatus::Starting;
-
-    let mut status_for_task = status_signal;
-    let mut suite_for_task = suite_signal;
-
-    spawn(async move {
-        let result: anyhow::Result<(RunningServer, ServerInfo)> = async {
-            match start_spec {
-                StartSpec::Mainnet { data_dir } => {
-                    tokio::fs::create_dir_all(&data_dir)
-                        .await
-                        .with_context(|| {
-                            format!("Failed to create data directory at {}", data_dir.display())
-                        })?;
-
-                    let server =
-                        HomeserverSuite::start_with_persistent_data_dir_path(data_dir.clone())
-                            .await
-                            .with_context(|| {
-                                format!(
-                                    "HomeserverSuite::start_with_persistent_data_dir_path({})",
-                                    data_dir.display()
-                                )
-                            })?;
-
-                    let info = ServerInfo {
-                        public_key: server.public_key().to_string(),
-                        admin_url: format!("http://{}", server.admin().listen_socket()),
-                        icann_http_url: server.icann_http_url().to_string(),
-                        pubky_url: server.pubky_url().to_string(),
-                        network: NetworkProfile::Mainnet,
-                    };
-
-                    Ok((RunningServer::Mainnet(Arc::new(server)), info))
-                }
-                StartSpec::Testnet => {
-                    let static_net = StaticTestnet::start()
-                        .await
-                        .context("StaticTestnet::start()")?;
-                    let static_net = Arc::new(static_net);
-                    let homeserver = static_net.homeserver();
-                    let info = ServerInfo {
-                        public_key: homeserver.public_key().to_string(),
-                        admin_url: format!("http://{}", homeserver.admin().listen_socket()),
-                        icann_http_url: homeserver.icann_http_url().to_string(),
-                        pubky_url: homeserver.pubky_url().to_string(),
-                        network: NetworkProfile::Testnet,
-                    };
-
-                    Ok((RunningServer::Testnet(static_net), info))
-                }
-            }
-        }
-        .await;
-
-        match result {
-            Ok((suite, info)) => {
-                *suite_for_task.write() = Some(suite);
-                *status_for_task.write() = ServerStatus::Running(info);
-            }
-            Err(err) => {
-                *status_for_task.write() =
-                    ServerStatus::Error(format!("Failed to start the homeserver: {err:?}"));
-            }
-        }
-    });
-}
-
-#[component]
-fn StatusPanel(status: ServerStatus) -> Element {
-    let StatusCopy {
-        class_name,
-        heading,
-        summary,
-    } = status_copy(&status);
-
-    let details_section: Option<Element> = match status_details(&status) {
-        StatusDetails::Running {
-            network_label,
-            network_hint,
-            admin_url,
-            icann_url,
-            pubky_url,
-            public_key,
-        } => Some(rsx! {
-            div { class: "status-details",
-                p {
-                    strong { "Network:" }
-                    " {network_label}"
-                }
-                if let Some(hint) = network_hint {
-                    p { "{hint}" }
-                }
-                p { "Share these endpoints or bookmark them for later:" }
-                ul {
-                    li {
-                        strong { "Admin API:" }
-                        " "
-                        a { href: "{admin_url}", target: "_blank", rel: "noreferrer", "{admin_url}" }
-                    }
-                    li {
-                        strong { "ICANN HTTP:" }
-                        " "
-                        a { href: "{icann_url}", target: "_blank", rel: "noreferrer", "{icann_url}" }
-                    }
-                    li {
-                        strong { "Pubky TLS:" }
-                        " "
-                        a { href: "{pubky_url}", target: "_blank", rel: "noreferrer", "{pubky_url}" }
-                    }
-                }
-                p { "Public key:" }
-                pre { class: "public-key", "{public_key}" }
-                p { "Anyone can reach your agent with the public key above." }
-            }
-        }),
-        StatusDetails::Error { message } => Some(rsx! {
-            div { class: "status-details",
-                p { "Check that the directory is writable and the config is valid." }
-                pre { class: "public-key", "{message}" }
-            }
-        }),
-        StatusDetails::Message(copy) => Some(rsx! {
-            div { class: "status-details",
-                p { "{copy}" }
-            }
-        }),
-        StatusDetails::None => None,
-    };
-
-    let details_section = details_section.unwrap_or_else(|| rsx! { Fragment {} });
-
-    rsx! {
-        div { class: "status-card {class_name}",
-            h2 { "{heading}" }
-            p { "{summary}" }
-            {details_section}
-        }
-    }
-}
-
-fn default_data_dir() -> String {
-    if let Some(project_dirs) = ProjectDirs::from("io", "Pubky", "PortableHomeserver") {
-        project_dirs.data_dir().to_string_lossy().into_owned()
-    } else {
-        let mut fallback = env::var_os("HOME")
-            .map(PathBuf::from)
-            .unwrap_or_else(|| PathBuf::from("."));
-        fallback.push(".pubky");
-        fallback.to_string_lossy().into_owned()
-    }
-}
-
-#[derive(Debug, PartialEq, Eq)]
-struct StatusCopy {
-    class_name: &'static str,
-    heading: &'static str,
-    summary: &'static str,
-}
-
-fn status_copy(status: &ServerStatus) -> StatusCopy {
-    match status {
-        ServerStatus::Idle => StatusCopy {
-            class_name: "idle",
-            heading: "Homeserver is idle",
-            summary: "Select a storage directory and click start to bring your node online.",
-        },
-        ServerStatus::Starting => StatusCopy {
-            class_name: "starting",
-            heading: "Starting homeserver",
-            summary: "Loading configuration, generating keys, and opening network ports…",
-        },
-        ServerStatus::Running(info) => StatusCopy {
-            class_name: "running",
-            heading: "Homeserver is running",
-            summary: match info.network {
-                NetworkProfile::Mainnet => {
-                    "Your Pubky agent is online and sharing data for your communities."
-                }
-                NetworkProfile::Testnet => {
-                    "Static testnet services are online with fixed ports and credentials."
-                }
-            },
-        },
-        ServerStatus::Stopping => StatusCopy {
-            class_name: "stopping",
-            heading: "Stopping homeserver",
-            summary: "Shutting down services and closing sockets…",
-        },
-        ServerStatus::Error(_) => StatusCopy {
-            class_name: "error",
-            heading: "Something went wrong",
-            summary: "We couldn't boot the homeserver with the current settings.",
-        },
-    }
-}
-
-#[derive(Debug, PartialEq, Eq)]
-enum StatusDetails {
-    None,
-    Message(&'static str),
-    Error {
-        message: String,
-    },
-    Running {
-        network_label: String,
-        network_hint: Option<&'static str>,
-        admin_url: String,
-        icann_url: String,
-        pubky_url: String,
-        public_key: String,
-    },
-}
-
-fn status_details(status: &ServerStatus) -> StatusDetails {
-    match status {
-        ServerStatus::Idle => StatusDetails::None,
-        ServerStatus::Starting => StatusDetails::Message(
-            "This usually takes a few seconds – we wait for the admin and TLS endpoints to come online.",
-        ),
-        ServerStatus::Stopping => StatusDetails::Message(
-            "Hold tight while we close the node. You can start it again once this completes.",
-        ),
-        ServerStatus::Error(message) => StatusDetails::Error {
-            message: message.clone(),
-        },
-        ServerStatus::Running(info) => {
-            let NetworkDisplay { label, hint } = network_display(info);
-            StatusDetails::Running {
-                network_label: label,
-                network_hint: hint,
-                admin_url: info.admin_url.clone(),
-                icann_url: info.icann_http_url.clone(),
-                pubky_url: info.pubky_url.clone(),
-                public_key: info.public_key.clone(),
-            }
-        }
-    }
-}
-
-#[derive(Debug, PartialEq, Eq)]
-struct NetworkDisplay {
-    label: String,
-    hint: Option<&'static str>,
-}
-
-fn network_display(info: &ServerInfo) -> NetworkDisplay {
-    let label = match info.network {
-        NetworkProfile::Mainnet => info.network.label().to_string(),
-        NetworkProfile::Testnet => {
-            format!("{} · local relays & bootstrap", info.network.label())
-        }
-    };
-
-    let hint = match info.network {
-        NetworkProfile::Mainnet => None,
-        NetworkProfile::Testnet => {
-            Some("Static ports: DHT 6881, pkarr 15411, HTTP relay 15412, admin 6288.")
-        }
-    };
-
-    NetworkDisplay { label, hint }
-}
-
-#[cfg(test)]
-mod tests {
-    use super::*;
-
-    fn sample_info(network: NetworkProfile) -> ServerInfo {
-        ServerInfo {
-            public_key: "pk_test".into(),
-            admin_url: "http://localhost:6288".into(),
-            icann_http_url: "http://localhost:15412".into(),
-            pubky_url: "https://example.pubky".into(),
-            network,
-        }
-    }
-
-    #[test]
-    fn config_form_roundtrip_preserves_updates() {
-        let mut config = ConfigToml::default();
-        config.general.signup_mode = SignupMode::Open;
-        config.admin.admin_password = "changed".into();
-        config.pkdns.public_ip = "192.168.1.1".parse::<IpAddr>().unwrap();
-
-        let form = ConfigForm::from_config(&config);
-        let mut applied = ConfigToml::default();
-        apply_config_form(&form, &mut applied).expect("form should apply cleanly");
-
-        assert_eq!(applied.general.signup_mode, SignupMode::Open);
-        assert_eq!(applied.admin.admin_password, "changed");
-        assert_eq!(
-            applied.pkdns.public_ip,
-            "192.168.1.1".parse::<IpAddr>().unwrap()
-        );
-    }
-
-    #[test]
-    fn apply_config_form_rejects_invalid_port() {
-        let mut form = ConfigForm::default();
-        form.pkdns_public_pubky_tls_port = "invalid".into();
-
-        let mut config = ConfigToml::default();
-        let err = apply_config_form(&form, &mut config)
-            .expect_err("invalid port should produce an error");
-
-        assert!(err.to_string().contains("port"));
-    }
-
-    #[test]
-    fn persist_config_form_writes_file() {
-        let temp_dir = tempfile::tempdir().expect("temp dir");
-        let mut form = ConfigForm::default();
-        form.admin_password = "super-secure".into();
-
-        persist_config_form(temp_dir.path().to_str().unwrap(), &form)
-            .expect("config should persist");
-
-        let saved = ConfigToml::from_file(temp_dir.path().join("config.toml"))
-            .expect("config should parse");
-        assert_eq!(saved.admin.admin_password, "super-secure");
-    }
-
-    #[test]
-    fn resolves_mainnet_start_spec_with_trimmed_path() {
-        let spec = resolve_start_spec(NetworkProfile::Mainnet, "  /tmp/pubky  ");
-
-        assert_eq!(
-            spec,
-            Ok(StartSpec::Mainnet {
-                data_dir: PathBuf::from("/tmp/pubky"),
-            })
-        );
-    }
-
-    #[test]
-    fn rejects_mainnet_start_without_path() {
-        let err = resolve_start_spec(NetworkProfile::Mainnet, "   ")
-            .expect_err("missing directories must error");
-
-        assert_eq!(err, StartValidationError::MissingDataDir);
-        assert_eq!(
-            err.to_string(),
-            "Please provide a directory where the homeserver can persist its state."
-        );
-    }
-
-    #[test]
-    fn resolves_testnet_start_spec() {
-        let spec = resolve_start_spec(NetworkProfile::Testnet, "ignored");
-        assert_eq!(spec, Ok(StartSpec::Testnet));
-    }
-
-    #[test]
-    fn status_copy_reflects_idle_state() {
-        let copy = status_copy(&ServerStatus::Idle);
-
-        assert_eq!(
-            copy,
-            StatusCopy {
-                class_name: "idle",
-                heading: "Homeserver is idle",
-                summary: "Select a storage directory and click start to bring your node online.",
-            }
-        );
-    }
-
-    #[test]
-    fn status_copy_reflects_running_profiles() {
-        let mainnet_copy =
-            status_copy(&ServerStatus::Running(sample_info(NetworkProfile::Mainnet)));
-        assert_eq!(
-            mainnet_copy,
-            StatusCopy {
-                class_name: "running",
-                heading: "Homeserver is running",
-                summary: "Your Pubky agent is online and sharing data for your communities.",
-            }
-        );
-
-        let testnet_copy =
-            status_copy(&ServerStatus::Running(sample_info(NetworkProfile::Testnet)));
-        assert_eq!(
-            testnet_copy,
-            StatusCopy {
-                class_name: "running",
-                heading: "Homeserver is running",
-                summary: "Static testnet services are online with fixed ports and credentials.",
-            }
-        );
-    }
-
-    #[test]
-    fn network_display_describes_profiles() {
-        let mainnet = network_display(&sample_info(NetworkProfile::Mainnet));
-        assert_eq!(mainnet.label, "Mainnet");
-        assert_eq!(mainnet.hint, None);
-
-        let testnet = network_display(&sample_info(NetworkProfile::Testnet));
-        assert_eq!(testnet.label, "Static Testnet · local relays & bootstrap");
-        assert_eq!(
-            testnet.hint,
-            Some("Static ports: DHT 6881, pkarr 15411, HTTP relay 15412, admin 6288.")
-        );
-    }
-
-    #[test]
-    fn status_details_returns_none_for_idle() {
-        assert_eq!(status_details(&ServerStatus::Idle), StatusDetails::None);
-    }
-
-    #[test]
-    fn status_details_returns_message_states() {
-        assert_eq!(
-            status_details(&ServerStatus::Starting),
-            StatusDetails::Message(
-                "This usually takes a few seconds – we wait for the admin and TLS endpoints to come online.",
-            )
-        );
-
-        assert_eq!(
-            status_details(&ServerStatus::Stopping),
-            StatusDetails::Message(
-                "Hold tight while we close the node. You can start it again once this completes.",
-            )
-        );
-    }
-
-    #[test]
-    fn status_details_describes_errors() {
-        let err = StatusDetails::Error {
-            message: "boom".into(),
-        };
-        assert_eq!(status_details(&ServerStatus::Error("boom".into())), err);
-    }
-
-    #[test]
-    fn status_details_summarises_running_info() {
-        let info = sample_info(NetworkProfile::Testnet);
-        let details = status_details(&ServerStatus::Running(info.clone()));
-
-        assert_eq!(
-            details,
-            StatusDetails::Running {
-                network_label: "Static Testnet · local relays & bootstrap".into(),
-                network_hint: Some(
-                    "Static ports: DHT 6881, pkarr 15411, HTTP relay 15412, admin 6288.",
-                ),
-                admin_url: info.admin_url,
-                icann_url: info.icann_http_url,
-                pubky_url: info.pubky_url,
-                public_key: info.public_key,
-            }
-        );
-    }
-
-    #[test]
-    fn start_validation_error_formats_helpfully() {
-        assert_eq!(
-            StartValidationError::MissingDataDir.to_string(),
-            "Please provide a directory where the homeserver can persist its state."
-        );
-    }
-=======
     app::launch();
->>>>>>> 12d868f5
 }